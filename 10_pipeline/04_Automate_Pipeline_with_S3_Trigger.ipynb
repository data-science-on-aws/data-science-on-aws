--- conflicted
+++ resolved
@@ -804,17 +804,10 @@
     "      \"use_xla\": \"true\",\n",
     "      \"use_amp\": \"true\",\n",
     "      \"max_seq_length\": \"128\",\n",
-<<<<<<< HEAD
     "      \"freeze_bert_layer\": \"true\",\n",
     "      \"enable_sagemaker_debugger\": \"false\",\n",
     "      \"enable_checkpointing\": \"false\",\n",
     "      \"enable_tensorboard\": \"false\",        \n",
-=======
-    "      \"freeze_bert_layer\": \"false\",\n",
-    "      \"enable_sagemaker_debugger\": \"false\",\n",
-    "      \"enable_checkpointing\": \"false\",\n",
-    "      \"enable_tensorboard\": \"false\",\n",
->>>>>>> fdc1ccb1
     "      \"run_validation\": \"true\",\n",
     "      \"run_test\": \"true\",\n",
     "      \"run_sample_predictions\": \"true\",\n",
